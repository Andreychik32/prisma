package com.prisma.deploy.connector.mysql

import com.prisma.config.DatabaseConfig
import com.prisma.deploy.connector._
import com.prisma.deploy.connector.mysql.database.{MysqlDeployDatabaseMutationBuilder, MysqlInternalDatabaseSchema, TelemetryTable}
import com.prisma.deploy.connector.mysql.impls.{MysqlClientDbQueries, MysqlMigrationPersistence, MySqlDeployMutactionExectutor, MysqlProjectPersistence}
import com.prisma.shared.models.{Project, ProjectIdEncoder}
import org.joda.time.DateTime
import slick.dbio.Effect.Read
import slick.dbio.{DBIOAction, NoStream}
import slick.jdbc.MySQLProfile.api._
import slick.jdbc.meta.MTable

import scala.concurrent.{ExecutionContext, Future}

<<<<<<< HEAD
case class MySqlDeployConnector(config: DatabaseConfig)(implicit ec: ExecutionContext) extends DeployConnector with TableTruncationHelpers {
  override def isActive         = true
=======
case class MySqlDeployConnector(config: DatabaseConfig)(implicit ec: ExecutionContext) extends DeployConnector {
>>>>>>> 61e5fce2
  lazy val internalDatabaseDefs = MysqlInternalDatabaseDefs(config)
  lazy val internalDatabaseRoot = internalDatabaseDefs.internalDatabaseRoot
  lazy val internalDatabase     = internalDatabaseDefs.internalDatabase
  lazy val clientDatabase       = internalDatabaseDefs.internalDatabaseRoot

  override val projectPersistence: ProjectPersistence           = MysqlProjectPersistence(internalDatabase)
  override val migrationPersistence: MigrationPersistence       = MysqlMigrationPersistence(internalDatabase)
  override val deployMutactionExecutor: DeployMutactionExecutor = MySqlDeployMutactionExectutor(clientDatabase)

  override def createProjectDatabase(id: String): Future[Unit] = {
    val action = MysqlDeployDatabaseMutationBuilder.createClientDatabaseForProject(projectId = id)
    clientDatabase.run(action)
  }

  override def deleteProjectDatabase(id: String): Future[Unit] = {
    val action = MysqlDeployDatabaseMutationBuilder.deleteProjectDatabase(projectId = id).map(_ => ())
    clientDatabase.run(action)
  }

  override def getAllDatabaseSizes(): Future[Vector[DatabaseSize]] = {
    val action = {
      val query = sql"""SELECT table_schema, sum( data_length + index_length) / 1024 / 1024 FROM information_schema.TABLES GROUP BY table_schema"""
      query.as[(String, Double)].map { tuples =>
        tuples.map { tuple =>
          DatabaseSize(tuple._1, tuple._2)
        }
      }
    }

    clientDatabase.run(action)
  }

  override def clientDBQueries(project: Project): ClientDbQueries      = MysqlClientDbQueries(project, clientDatabase)
  override def getOrCreateTelemetryInfo(): Future[TelemetryInfo]       = internalDatabaseRoot.run(TelemetryTable.getOrCreateInfo())
  override def updateTelemetryInfo(lastPinged: DateTime): Future[Unit] = internalDatabaseRoot.run(TelemetryTable.updateInfo(lastPinged)).map(_ => ())
  override def projectIdEncoder: ProjectIdEncoder                      = ProjectIdEncoder('@')

  override def initialize(): Future[Unit] = {
    val action = MysqlInternalDatabaseSchema.createSchemaActions(internalDatabaseDefs.managementSchemaName, recreate = false)
    internalDatabaseRoot.run(action)
  }

  override def reset(): Future[Unit] = truncateTablesInDatabase(internalDatabase)

  override def shutdown() = {
    for {
      _ <- internalDatabaseRoot.shutdown
      _ <- internalDatabase.shutdown
    } yield ()
  }
<<<<<<< HEAD

  override def databaseIntrospectionInferrer(projectId: String) = EmptyDatabaseIntrospectionInferrer
}

trait TableTruncationHelpers {
  // copied from InternalTestDatabase
=======
>>>>>>> 61e5fce2

  protected def truncateTablesInDatabase(database: Database)(implicit ec: ExecutionContext): Future[Unit] = {
    for {
      schemas <- database.run(getTables(internalDatabaseDefs.managementSchemaName))
      _       <- database.run(dangerouslyTruncateTables(schemas))
    } yield ()
  }

  private def getTables(database: String)(implicit ec: ExecutionContext): DBIOAction[Vector[String], NoStream, Read] = {
    for {
      metaTables <- MTable.getTables(cat = Some(database), schemaPattern = None, namePattern = None, types = None)
    } yield metaTables.map(table => table.name.name)
  }

  private def dangerouslyTruncateTables(tableNames: Vector[String]): DBIOAction[Unit, NoStream, Effect] = {
    DBIO.seq(
      List(sqlu"""SET FOREIGN_KEY_CHECKS=0""") ++
        tableNames.map(name => sqlu"TRUNCATE TABLE `#$name`") ++
        List(sqlu"""SET FOREIGN_KEY_CHECKS=1"""): _*
    )
  }
}<|MERGE_RESOLUTION|>--- conflicted
+++ resolved
@@ -13,12 +13,8 @@
 
 import scala.concurrent.{ExecutionContext, Future}
 
-<<<<<<< HEAD
-case class MySqlDeployConnector(config: DatabaseConfig)(implicit ec: ExecutionContext) extends DeployConnector with TableTruncationHelpers {
+case class MySqlDeployConnector(config: DatabaseConfig)(implicit ec: ExecutionContext) extends DeployConnector {
   override def isActive         = true
-=======
-case class MySqlDeployConnector(config: DatabaseConfig)(implicit ec: ExecutionContext) extends DeployConnector {
->>>>>>> 61e5fce2
   lazy val internalDatabaseDefs = MysqlInternalDatabaseDefs(config)
   lazy val internalDatabaseRoot = internalDatabaseDefs.internalDatabaseRoot
   lazy val internalDatabase     = internalDatabaseDefs.internalDatabase
@@ -69,15 +65,8 @@
       _ <- internalDatabase.shutdown
     } yield ()
   }
-<<<<<<< HEAD
 
   override def databaseIntrospectionInferrer(projectId: String) = EmptyDatabaseIntrospectionInferrer
-}
-
-trait TableTruncationHelpers {
-  // copied from InternalTestDatabase
-=======
->>>>>>> 61e5fce2
 
   protected def truncateTablesInDatabase(database: Database)(implicit ec: ExecutionContext): Future[Unit] = {
     for {
