--- conflicted
+++ resolved
@@ -20,21 +20,10 @@
 }
 
 object JdbcExtensionsValueClasses {
-<<<<<<< HEAD
   val calendar = Calendar.getInstance(TimeZone.getTimeZone("UTC"))
 
-  def jodaDateTimeToSqlTimestampUTC(dateTime: DateTime): Timestamp = {
-    val millis     = dateTime.getMillis
-    val seconds    = millis / 1000
-    val difference = millis - seconds * 1000
-    val nanos      = difference * 1000000
-
-    Timestamp.valueOf(LocalDateTime.ofEpochSecond(seconds, nanos.toInt, ZoneOffset.UTC))
-  }
-=======
   def jodaDateTimeToSqlTimestampUTC(dateTime: DateTime): Timestamp =
     Timestamp.valueOf(java.time.LocalDateTime.ofInstant(java.time.Instant.ofEpochMilli(dateTime.getMillis), ZoneOffset.UTC))
->>>>>>> eb139f2c
 
   class PreparedStatementExtensions(val ps: PreparedStatement) extends AnyVal {
 
@@ -79,7 +68,6 @@
     }
 
     def getGcValue(name: String, typeIdentifier: TypeIdentifier.Value): GCValue = {
-<<<<<<< HEAD
       val gcValue = typeIdentifier match {
         case TypeIdentifier.String   => StringGCValue(resultSet.getString(name))
         case TypeIdentifier.Cuid     => CuidGCValue(resultSet.getString(name))
@@ -90,32 +78,6 @@
         case TypeIdentifier.Boolean  => BooleanGCValue(resultSet.getBoolean(name))
         case TypeIdentifier.Enum     => EnumGCValue(resultSet.getString(name))
         case TypeIdentifier.Json     => getJsonGCValue(name)
-=======
-      val calendar: java.util.Calendar = Calendar.getInstance(TimeZone.getTimeZone("UTC"))
-
-      val gcValue: GCValue = typeIdentifier match {
-        case TypeIdentifier.String  => StringGCValue(resultSet.getString(name))
-        case TypeIdentifier.Cuid    => CuidGCValue(resultSet.getString(name))
-        case TypeIdentifier.UUID    => UuidGCValue.parse_!(resultSet.getString(name))
-        case TypeIdentifier.Enum    => EnumGCValue(resultSet.getString(name))
-        case TypeIdentifier.Int     => IntGCValue(resultSet.getInt(name))
-        case TypeIdentifier.Float   => FloatGCValue(resultSet.getDouble(name))
-        case TypeIdentifier.Boolean => BooleanGCValue(resultSet.getBoolean(name))
-        case TypeIdentifier.DateTime =>
-          val sqlType = resultSet.getTimestamp(name, calendar)
-          if (sqlType != null) {
-            DateTimeGCValue(new DateTime(sqlType.getTime, DateTimeZone.UTC))
-          } else {
-            NullGCValue
-          }
-        case TypeIdentifier.Json =>
-          val sqlType = resultSet.getString(name)
-          if (sqlType != null) {
-            JsonGCValue(Json.parse(sqlType))
-          } else {
-            NullGCValue
-          }
->>>>>>> eb139f2c
         case TypeIdentifier.Relation => sys.error("TypeIdentifier.Relation is not supported here")
       }
 
