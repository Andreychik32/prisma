package com.prisma.api.connector.mongo.database

import com.prisma.api.connector._
import com.prisma.api.connector.mongo.extensions.ArrayFilter
import com.prisma.api.connector.mongo.extensions.GCBisonTransformer.GCToBson
import com.prisma.api.connector.mongo.extensions.NodeSelectorBsonTransformer._
import com.prisma.gc_values.IdGCValue
import com.prisma.shared.models.RelationField
import org.mongodb.scala.bson.conversions.Bson
import org.mongodb.scala.model.UpdateOptions
import org.mongodb.scala.model.Updates._
import scala.collection.JavaConverters._

import scala.concurrent.{ExecutionContext, Future}

trait RelationActions extends FilterConditionBuilder {

  def createRelation(relationField: RelationField, parent: NodeAddress, childId: IdGCValue)(implicit ec: ExecutionContext) =
    SimpleMongoAction { database =>
      val childModel         = relationField.relatedModel_!
      val relatedField       = relationField.relatedField
      val parentField        = parent.path.stringForField(relationField.dbName)
      val arrayFilters       = ArrayFilter.arrayFilter(parent.path)
      lazy val childSelector = NodeSelector.forId(childModel, childId)

      val (collectionName, where, update) = relationField.relationIsInlinedInParent match {
        case true if !relationField.isList => (parent.where.model.dbName, parent.where, set(parentField, GCToBson(childId)))
        case true if relationField.isList  => (parent.where.model.dbName, parent.where, addToSet(parentField, GCToBson(childId)))
        case false if !relatedField.isList => (childModel.dbName, childSelector, set(relatedField.dbName, GCToBson(parent.idValue)))
        case false if relatedField.isList  => (childModel.dbName, childSelector, addToSet(relatedField.dbName, GCToBson(parent.idValue)))
      }

      val updateOptions = UpdateOptions().arrayFilters(arrayFilters.toList.asJava)

      database
        .getCollection(collectionName)
        .updateOne(where, update, updateOptions)
        .toFuture()
    }

  def deleteRelationRowByChildId(relationField: RelationField, childId: IdGCValue) = SimpleMongoAction { database =>
    assert(!relationField.relatedField.isList)
    relationField.relationIsInlinedInParent match {
      case true =>
<<<<<<< HEAD
        val mongoFilter =
          buildConditionForFilter(Some(ScalarFilter(relationField.model.dummyField(relationField.dbName, relationField.isList), Equals(childId))))
        val update = unset(relationField.dbName)
=======
        val filter      = ScalarFilter(relationField.model.dummyField(relationField), Equals(childId))
        val mongoFilter = buildConditionForFilter(Some(filter))
        val update      = unset(relationField.dbName)
>>>>>>> 4938ea16

        database.getCollection(relationField.model.dbName).updateMany(mongoFilter, update).collect().toFuture()

      case false =>
        Future.successful(())
    }
  }

  def deleteRelationRowByChildIdAndParentId(relationField: RelationField, childId: IdGCValue, parent: NodeAddress, fromDelete: Boolean = false) =
    SimpleMongoAction { database =>
      val parentModel = parent.where.model
      val childModel  = relationField.relatedModel_!

      relationField.relationIsInlinedInParent match {
        case true =>
          val field         = parent.path.stringForField(relationField.dbName)
          val af            = ArrayFilter.arrayFilter(parent.path)
          val updateOptions = UpdateOptions().arrayFilters(af.toList.asJava)
          val mongoFilter   = buildConditionForFilter(Some(ScalarFilter(parentModel.idField_!, Equals(parent.idValue))))
          val update        = if (relationField.isList) pull(field, GCToBson(childId)) else unset(field)

          database.getCollection(parentModel.dbName).updateMany(mongoFilter, update, updateOptions).collect().toFuture()

        case false if !fromDelete =>
          val mongoFilter = buildConditionForFilter(Some(ScalarFilter(childModel.idField_!, Equals(childId))))
          val update = relationField.relatedField.isList match {
            case false => unset(relationField.relatedField.dbName)
            case true  => pull(relationField.relatedField.dbName, GCToBson(parent.idValue))
          }

          database.getCollection(childModel.dbName).updateOne(mongoFilter, update).collect().toFuture()

        case false if fromDelete =>
          Future.successful(())
      }
    }

  def deleteRelationRowByParent(relationField: RelationField, parent: NodeAddress)(implicit ec: ExecutionContext) =
    SimpleMongoAction { database =>
      val childModel   = relationField.relatedModel_!
      val relatedField = relationField.relatedField

      relationField.relationIsInlinedInParent match {
        case true =>
          val field         = parent.path.stringForField(relationField.dbName)
          val af            = ArrayFilter.arrayFilter(parent.path)
          val updateOptions = UpdateOptions().arrayFilters(af.toList.asJava)
          val update: Bson  = if (relationField.isList) pull(field, GCToBson(parent.idValue)) else unset(field)

          database.getCollection(parent.where.model.dbName).updateOne(parent.where, update, updateOptions).collect().toFuture

        case false =>
          relatedField.isList match {
            case false =>
              val mongoFilter = buildConditionForFilter(Some(ScalarFilter(childModel.dummyField(relatedField), Equals(parent.idValue))))
              val update      = unset(relatedField.dbName)
              database.getCollection(childModel.dbName).updateOne(mongoFilter, update).collect().toFuture

            case true =>
              val mongoFilter = buildConditionForFilter(Some(ScalarFilter(childModel.dummyField(relatedField), Contains(parent.idValue))))
              val update      = pull(relatedField.dbName, GCToBson(parent.idValue))
              database.getCollection(childModel.dbName).updateMany(mongoFilter, update).collect().toFuture
          }
      }
    }
}<|MERGE_RESOLUTION|>--- conflicted
+++ resolved
@@ -42,15 +42,8 @@
     assert(!relationField.relatedField.isList)
     relationField.relationIsInlinedInParent match {
       case true =>
-<<<<<<< HEAD
-        val mongoFilter =
-          buildConditionForFilter(Some(ScalarFilter(relationField.model.dummyField(relationField.dbName, relationField.isList), Equals(childId))))
-        val update = unset(relationField.dbName)
-=======
-        val filter      = ScalarFilter(relationField.model.dummyField(relationField), Equals(childId))
-        val mongoFilter = buildConditionForFilter(Some(filter))
+        val mongoFilter = buildConditionForFilter(Some(ScalarFilter(relationField.model.dummyField(relationField), Equals(childId))))
         val update      = unset(relationField.dbName)
->>>>>>> 4938ea16
 
         database.getCollection(relationField.model.dbName).updateMany(mongoFilter, update).collect().toFuture()
 
