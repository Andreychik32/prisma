--- conflicted
+++ resolved
@@ -188,12 +188,7 @@
         val envelope       = prisma.protocol.DatabaseMutaction(projectJson, None, protoMutaction)
         top_level_mutaction_interpreter(envelope, m)
 
-<<<<<<< HEAD
-      case m: ResetData           => ResetDataInterpreter(m)
-      case m: ImportNodes         => ImportNodesInterpreter(m)
-=======
       case m: ImportNodes         => ImportNodesInterpreter(m, shouldCreateRelayIds = manageRelayIds)
->>>>>>> 7f931454
       case m: ImportRelations     => ImportRelationsInterpreter(m)
       case m: ImportScalarLists   => ImportScalarListsInterpreter(m)
     }
