--- conflicted
+++ resolved
@@ -9,11 +9,7 @@
 import com.prisma.deploy.schema.InvalidQuery
 import com.prisma.deploy.validation.DestructiveChanges
 import com.prisma.messagebus.pubsub.Only
-<<<<<<< HEAD
 import com.prisma.shared.models.{Function, Migration, MigrationStep, Project, Schema, ServerSideSubscriptionFunction, UpdateSecrets, WebhookDelivery}
-=======
-import com.prisma.shared.models._
->>>>>>> b17e886b
 import org.scalactic.{Bad, Good, Or}
 import sangria.ast.Document
 import sangria.parser.QueryParser
@@ -65,9 +61,7 @@
     val schemaMapping = schemaMapper.createMapping(graphQlSdl)
 
     schemaInferrer.infer(project.schema, schemaMapping, graphQlSdl) match {
-
       case Good(inferredNextSchema) =>
-<<<<<<< HEAD
         val functionsOrErrors = getFunctionModelsOrErrors(args.functions)
 
         functionsOrErrors match {
@@ -105,25 +99,7 @@
                     MutationSuccess(DeployMutationPayload(args.clientMutationId, Some(Migration.empty(project.id)), errors = schemaErrors, warnings)))
               }
             }
-=======
-        val steps = migrationStepsInferrer.infer(project.schema, inferredNextSchema, schemaMapping)
-
-        val functionsOrErrors: Or[Vector[Function], Vector[SchemaError]] = getFunctionModelsOrErrors(args.functions)
-
-        val migration = functionsOrErrors match {
-          case Bad(errors) =>
-            Future.successful(Some(Migration.empty(project.id)))
-
-          case Good(functionsForInput) =>
-            val secretsUpdatedFuture = updateSecretsIfNecessary()
-            secretsUpdatedFuture.flatMap(secret => handleMigration(inferredNextSchema, steps ++ secret, functionsForInput))
-
->>>>>>> b17e886b
         }
-
-        val functionErrors = functionsOrErrors.swap.getOrElse(Vector.empty)
-
-        migration.map(mig => MutationSuccess(DeployMutationPayload(args.clientMutationId, migration = mig, errors = schemaErrors ++ functionErrors)))
 
       case Bad(err) =>
         Future.successful {
@@ -143,11 +119,7 @@
 
   private def updateSecretsIfNecessary(): Future[Option[MigrationStep]] = {
     if (project.secrets != args.secrets && !args.dryRun.getOrElse(false)) {
-<<<<<<< HEAD
-      projectPersistence.update(project.copy(secrets = args.secrets)).map(_ => Some(UpdateSecrets("Secrets have been changed.")))
-=======
       projectPersistence.update(project.copy(secrets = args.secrets)).map(_ => Some(UpdateSecrets(args.secrets)))
->>>>>>> b17e886b
     } else {
       Future.successful(None)
     }
