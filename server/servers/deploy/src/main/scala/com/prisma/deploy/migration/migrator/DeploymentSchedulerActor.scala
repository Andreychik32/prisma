package com.prisma.deploy.migration.migrator

import akka.actor.{Actor, ActorRef, Props, Stash, Terminated}
import com.prisma.deploy.connector.persistence.{MigrationPersistence, ProjectPersistence}
import com.prisma.deploy.connector.DeployConnector
<<<<<<< HEAD
import org.slf4j.LoggerFactory
=======
import com.prisma.shared.models.Project
>>>>>>> 3f2f9463

import scala.collection.mutable
import scala.concurrent.Future
import scala.util.{Failure, Success}

case class DeploymentSchedulerActor(
    migrationPersistence: MigrationPersistence,
    projectPersistence: ProjectPersistence,
    deployConnector: DeployConnector
) extends Actor
    with Stash {
  import DeploymentProtocol._

  implicit val dispatcher = context.system.dispatcher
<<<<<<< HEAD
  val projectWorkers      = new mutable.HashMap[String, ActorRef]()
  val logger              = LoggerFactory.getLogger("prisma")
=======
  val projectWorkers      = new mutable.HashMap[Project, ActorRef]()
>>>>>>> 3f2f9463

  // Enhancement(s):
  //    - In the shared cluster we might face issues with too many project actors / high overhead during bootup
  //    - We could have a last active timestamp or something and if a limit is reached we reap project actors.
  // todo How to handle graceful shutdown? -> Unwatch, stop message, wait for completion?

  def receive: Receive = {
    case Initialize =>
      val caller = sender()
      initialize().onComplete {
        case Success(_) =>
          caller ! akka.actor.Status.Success(())
          context.become(ready)
          unstashAll()

        case Failure(err) =>
          caller ! akka.actor.Status.Failure(err)
          context.stop(self)
      }

    case _ =>
      stash()
  }

  def ready: Receive = {
    case msg: Schedule       => scheduleMigration(msg)
    case Terminated(watched) => handleTerminated(watched)
    case p: Project          => workerForProject(p)
  }

  def initialize(): Future[Unit] = {
    // Ensure that we're the only deploy agent running on the db, then resume init.
    logger.info("Obtaining exclusive agent lock...")
    deployConnector.managementLock().flatMap { _ =>
      logger.info("Obtaining exclusive agent lock... Successful.")
      migrationPersistence.loadDistinctUnmigratedProjectIds().transformWith {
        case Success(projectIds) => Future { projectIds.foreach(workerForProject) }
        case Failure(err)        => Future.failed(err)
      }
    }
  }

  def scheduleMigration(scheduleMsg: Schedule): Unit = {
    val workerRef = projectWorkers.get(scheduleMsg.project) match {
      case Some(worker) => worker
      case None         => workerForProject(scheduleMsg.project)
    }

    workerRef.tell(scheduleMsg, sender)
  }

  def workerForProject(projectId: String) = {
    projectPersistence.load(projectId).onComplete {
      case Success(Some(project)) => this.context.self ! project
      case _                      =>
    }
  }

  def workerForProject(project: Project): ActorRef = {
    val newWorker = context.actorOf(Props(ProjectDeploymentActor(project, migrationPersistence, deployConnector)))

    context.watch(newWorker)
    projectWorkers += (project -> newWorker)
    newWorker
  }

  def handleTerminated(watched: ActorRef) = {
    projectWorkers.find(_._2 == watched) match {
<<<<<<< HEAD
      case Some((pid, _)) =>
        logger.warn(s"Worker for project $pid terminated abnormally. Recreating...")
        workerForProject(pid)
=======
      case Some((project, _)) =>
        println(s"[Warning] Worker for project $project terminated abnormally. Recreating...")
        workerForProject(project)
>>>>>>> 3f2f9463

      case None =>
        logger.warn(s"Terminated child actor $watched has never been mapped to a project.")
    }
  }
}<|MERGE_RESOLUTION|>--- conflicted
+++ resolved
@@ -3,12 +3,8 @@
 import akka.actor.{Actor, ActorRef, Props, Stash, Terminated}
 import com.prisma.deploy.connector.persistence.{MigrationPersistence, ProjectPersistence}
 import com.prisma.deploy.connector.DeployConnector
-<<<<<<< HEAD
 import org.slf4j.LoggerFactory
-=======
 import com.prisma.shared.models.Project
->>>>>>> 3f2f9463
-
 import scala.collection.mutable
 import scala.concurrent.Future
 import scala.util.{Failure, Success}
@@ -22,12 +18,9 @@
   import DeploymentProtocol._
 
   implicit val dispatcher = context.system.dispatcher
-<<<<<<< HEAD
-  val projectWorkers      = new mutable.HashMap[String, ActorRef]()
-  val logger              = LoggerFactory.getLogger("prisma")
-=======
-  val projectWorkers      = new mutable.HashMap[Project, ActorRef]()
->>>>>>> 3f2f9463
+
+  val projectWorkers = new mutable.HashMap[Project, ActorRef]()
+  val logger         = LoggerFactory.getLogger("prisma")
 
   // Enhancement(s):
   //    - In the shared cluster we might face issues with too many project actors / high overhead during bootup
@@ -96,15 +89,9 @@
 
   def handleTerminated(watched: ActorRef) = {
     projectWorkers.find(_._2 == watched) match {
-<<<<<<< HEAD
-      case Some((pid, _)) =>
-        logger.warn(s"Worker for project $pid terminated abnormally. Recreating...")
-        workerForProject(pid)
-=======
       case Some((project, _)) =>
-        println(s"[Warning] Worker for project $project terminated abnormally. Recreating...")
+        logger.warn(s"Worker for project $project terminated abnormally. Recreating...")
         workerForProject(project)
->>>>>>> 3f2f9463
 
       case None =>
         logger.warn(s"Terminated child actor $watched has never been mapped to a project.")
