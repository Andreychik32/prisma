package com.prisma.api.schema

import com.prisma.api.ApiSpecBase
import com.prisma.shared.models.ConnectorCapabilities
import com.prisma.shared.models.ConnectorCapability.NodeQueryCapability
import com.prisma.shared.schema_dsl.SchemaDsl
import com.prisma.util.GraphQLSchemaMatchers
import org.scalatest.{Matchers, WordSpec}
import sangria.renderer.SchemaRenderer

class QueriesSchemaBuilderSpec extends WordSpec with Matchers with ApiSpecBase with GraphQLSchemaMatchers {
  val schemaBuilder = testDependencies.apiSchemaBuilder

  "the single item query for a model" must {
    "be generated correctly" in {
      val project = SchemaDsl.fromBuilder { schema =>
        schema.model("Todo")
      }

      val schema = SchemaRenderer.renderSchema(schemaBuilder(project))
      schema should containQuery("todo(where: TodoWhereUniqueInput!): Todo")
    }

    "not be present if there is no visible unique field" in {
      val project = SchemaDsl.fromBuilder { schema =>
        val testSchema = schema.model("Todo")
        testSchema.fields.clear()
        testSchema.field("id", _.Cuid, isUnique = true, isHidden = true)
      }

      val schema = SchemaRenderer.renderSchema(schemaBuilder(project))
      schema shouldNot containQuery("todo")
    }

    "be present if there is a unique field other than ID" in {
      val project = SchemaDsl.fromBuilder { schema =>
        val testSchema = schema.model("Todo")
        testSchema.fields.clear()
        testSchema.field("id", _.Cuid, isUnique = true, isHidden = true)
        testSchema.field("test", _.String, isUnique = true)
      }

      val schema = SchemaRenderer.renderSchema(schemaBuilder(project))
      schema should containQuery("todo")
    }
  }

  "the multi item query for a model" must {
    "be generated correctly" in {
      val project = SchemaDsl.fromBuilder { schema =>
        schema.model("Todo")
      }

      val schema = SchemaRenderer.renderSchema(schemaBuilder(project))
      schema should containQuery(
        "todoes(where: TodoWhereInput, orderBy: TodoOrderByInput, skip: Int, after: String, before: String, first: Int, last: Int): [Todo]!"
      )
    }
  }

  "the many item connection query for a model" must {
    "be generated correctly" in {
      val project = SchemaDsl.fromBuilder { schema =>
        schema.model("Todo")
      }

      val schema = SchemaRenderer.renderSchema(schemaBuilder(project))

      schema should containQuery(
        "todoesConnection(where: TodoWhereInput, orderBy: TodoOrderByInput, skip: Int, after: String, before: String, first: Int, last: Int): TodoConnection!"
      )

      schema should containType("TodoConnection", fields = Vector("pageInfo: PageInfo!", "edges: [TodoEdge]!", "aggregate: AggregateTodo!"))
      schema should containType("TodoEdge", fields = Vector("node: Todo!", "cursor: String!"))
    }
  }

  "the node query for a model" must {
    "be present if the connector has the capability" in {
      val project = SchemaDsl.fromBuilder { schema =>
        schema.model("Todo")
      }

<<<<<<< HEAD
      val schemaBuilder = SchemaBuilderImpl(project, capabilities = Set(NodeQueryCapability))(testDependencies)
=======
      val schemaBuilder = SchemaBuilderImpl(project, capabilities = ConnectorCapabilities(NodeQueryCapability))(testDependencies, system)
>>>>>>> 71be5b3e
      val schema        = SchemaRenderer.renderSchema(schemaBuilder.build())
      schema should include("node(")
      schema should include("id: ID!): Node")
    }

    "not be present if the connector doesn't have the capability" in {
      val project = SchemaDsl.fromBuilder { schema =>
        schema.model("Todo")
      }

<<<<<<< HEAD
      val schemaBuilder = SchemaBuilderImpl(project, capabilities = Set.empty)(testDependencies)
=======
      val schemaBuilder = SchemaBuilderImpl(project)(testDependencies, system)
>>>>>>> 71be5b3e
      val schema        = SchemaRenderer.renderSchema(schemaBuilder.build())

      schema should not(include("node("))
      schema should not(include("id: ID!): Node"))
    }
  }
}<|MERGE_RESOLUTION|>--- conflicted
+++ resolved
@@ -81,11 +81,7 @@
         schema.model("Todo")
       }
 
-<<<<<<< HEAD
-      val schemaBuilder = SchemaBuilderImpl(project, capabilities = Set(NodeQueryCapability))(testDependencies)
-=======
-      val schemaBuilder = SchemaBuilderImpl(project, capabilities = ConnectorCapabilities(NodeQueryCapability))(testDependencies, system)
->>>>>>> 71be5b3e
+      val schemaBuilder = SchemaBuilderImpl(project, capabilities = ConnectorCapabilities(NodeQueryCapability))(testDependencies)
       val schema        = SchemaRenderer.renderSchema(schemaBuilder.build())
       schema should include("node(")
       schema should include("id: ID!): Node")
@@ -96,11 +92,7 @@
         schema.model("Todo")
       }
 
-<<<<<<< HEAD
-      val schemaBuilder = SchemaBuilderImpl(project, capabilities = Set.empty)(testDependencies)
-=======
-      val schemaBuilder = SchemaBuilderImpl(project)(testDependencies, system)
->>>>>>> 71be5b3e
+      val schemaBuilder = SchemaBuilderImpl(project)(testDependencies)
       val schema        = SchemaRenderer.renderSchema(schemaBuilder.build())
 
       schema should not(include("node("))
