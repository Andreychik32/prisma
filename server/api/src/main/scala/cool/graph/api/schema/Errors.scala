--- conflicted
+++ resolved
@@ -150,10 +150,6 @@
   case class NullProvidedForWhereError(modelName: String)
       extends ClientApiError(s"You provided an invalid argument for the where selector on $modelName.", 3040)
 
-<<<<<<< HEAD
   case class NodesNotConnectedError(outerWhere: NodeSelector, innerWhere: NodeSelector)
     extends ClientApiError(s"The Node for the model ${outerWhere.model.name} with value ${outerWhere.fieldValueAsString} for ${outerWhere.field.name} was not connected to the Node for the model ${outerWhere.model.name} with value ${outerWhere.fieldValueAsString} for ${outerWhere.field.name}", 3041)
-=======
->>>>>>> a51c852a
-
 }