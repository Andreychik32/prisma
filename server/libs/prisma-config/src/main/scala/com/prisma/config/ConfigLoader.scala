package com.prisma.config

import java.io.File
import java.net.URI

import io.lemonlabs.uri.{Uri, Url}
import io.lemonlabs.uri.config.UriConfig
import io.lemonlabs.uri.decoding.NoopDecoder
import org.yaml.snakeyaml.Yaml

import scala.util.{Failure, Success, Try}

object ConfigLoader {
  import scala.collection.JavaConverters.mapAsScalaMap

  private val yaml                = new Yaml()
  private val configFile          = "prisma"
  private val commonYmlExtensions = Seq("yml", "yaml")

  def emptyJavaMap = new java.util.LinkedHashMap[String, Any]()

  private def findPrismaConfigFilePath(): Option[String] = sys.env.get("PRISMA_CONFIG_PATH").orElse {
    val searchPath = System.getProperty("user.dir") + File.pathSeparator
    val sep        = File.pathSeparator

    commonYmlExtensions
      .map { ext =>
        val candidate = new File(s"$searchPath$sep$configFile.$ext")
        if (candidate.isFile) {
          candidate.getAbsolutePath
        } else {
          ""
        }
      }
      .find(_.nonEmpty)
  }

  def load(): PrismaConfig = {
    tryLoad() match {
      case Success(c)   => c
      case Failure(err) => sys.error(s"Unable to load Prisma config: $err")
    }
  }

  def loadString(config: String): PrismaConfig = {
    tryLoadString(config) match {
      case Success(c)   => c
      case Failure(err) => sys.error(s"Unable to load Prisma config: $err")
    }
  }

  // Todo error propagation concept with meaningful user messages
  def tryLoad(): Try[PrismaConfig] =
    Try {
      sys.env
        .get("PRISMA_CONFIG")
        .orElse(findPrismaConfigFilePath().map(scala.io.Source.fromFile(_).mkString))
        .orElse(legacyConfig())
        .getOrElse(sys.error("No valid Prisma config could be loaded."))
    }.flatMap(tryLoadString)

  def tryLoadString(config: String): Try[PrismaConfig] = Try {
    convertToConfig(extractScalaMap(yaml.load(config).asInstanceOf[java.util.Map[String, Any]], path = "root"))
  }

  // Only for initial backwards compatibility, will be removed in the future.
  private def legacyConfig(): Option[String] =
    Try {
      val port           = sys.env.getOrElse("PORT", "4466").toInt
      val secret         = sys.env.getOrElse("PRISMA_MANAGEMENT_API_JWT_SECRET", "")
      val legacySecret   = sys.env.getOrElse("CLUSTER_PUBLIC_KEY", "")
      val s2sSecret      = sys.env.getOrElse("SCHEMA_MANAGER_SECRET", "")
      val clusterAddress = sys.env.getOrElse("CLUSTER_ADDRESS", "")
      val rabbitUri      = sys.env.getOrElse("RABBITMQ_URI", "")
      val dbHost         = sys.env.getOrElse("SQL_CLIENT_HOST", sys.error("Env var SQL_CLIENT_HOST required but not found"))
      val dbPort         = sys.env.getOrElse("SQL_CLIENT_PORT", "3306").toInt
      val dbUser         = sys.env.getOrElse("SQL_CLIENT_USER", sys.error("Env var SQL_CLIENT_USER required but not found"))
      val dbPass         = sys.env.getOrElse("SQL_CLIENT_PASSWORD", sys.error("Env var SQL_CLIENT_PASSWORD required but not found"))
      val dbConn         = sys.env.getOrElse("SQL_INTERNAL_CONNECTION_LIMIT", "1")
      val database       = sys.env.getOrElse("SQL_INTERNAL_DATABASE", "graphcool") // Legacy always ran on 'graphcool'
      val mgmtApiEnabled = sys.env.getOrElse("CLUSTER_API_ENABLED", "1") match {
        case "1" => "true"
        case "0" => "false"
      }

      s"""
        |port: $port
        |managementApiSecret: $secret
        |legacySecret: $legacySecret
        |server2serverSecret: $s2sSecret
        |clusterAddress: $clusterAddress
        |rabbitUri: $rabbitUri
        |enableManagementApi: $mgmtApiEnabled
        |databases:
        |  default:
        |    connector: mysql
        |    migrations: true
        |    host: $dbHost
        |    port: $dbPort
        |    user: $dbUser
        |    password: $dbPass
        |    connectionLimit: $dbConn
        |    managementSchema: $database
      """.stripMargin
    }.toOption

<<<<<<< HEAD
  def convertToConfig(map: mutable.Map[String, Any]): PrismaConfig = {
    val port                = extractIntOpt("port", map)
    val secret              = extractStringOpt("managementApiSecret", map)
    val prismaConnectSecret = extractStringOpt("prismaConnectSecret", map)
    val legacySecret        = extractStringOpt("legacySecret", map)
    val s2sSecret           = extractStringOpt("server2serverSecret", map)
    val clusterAddress      = extractStringOpt("clusterAddress", map)
    val rabbitUri           = extractStringOpt("rabbitUri", map)
    val mgmtApiEnabled      = extractBooleanOpt("enableManagementApi", map)
=======
  def convertToConfig(map: Map[String, Any]): PrismaConfig = {
    val port           = extractIntOpt("port", map)
    val secret         = extractStringOpt("managementApiSecret", map)
    val legacySecret   = extractStringOpt("legacySecret", map)
    val s2sSecret      = extractStringOpt("server2serverSecret", map)
    val clusterAddress = extractStringOpt("clusterAddress", map)
    val rabbitUri      = extractStringOpt("rabbitUri", map)
    val mgmtApiEnabled = extractBooleanOpt("enableManagementApi", map)
>>>>>>> b83096a8
    val databases = extractScalaMap(map.getOrElse("databases", emptyJavaMap), path = "databases").map {
      case (dbName, dbMap) =>
        val x = readDbWithConnectionString(dbName, dbMap)
        x.failed.foreach(_.printStackTrace())
        x.getOrElse(readExplicitDb(dbName, dbMap))
    }.toSeq

    if (databases.isEmpty) {
      throw InvalidConfiguration("No databases defined")
    }

    PrismaConfig(
      port = port,
      managementApiSecret = secret,
      legacySecret = legacySecret,
      server2serverSecret = s2sSecret,
      clusterAddress = clusterAddress,
      rabbitUri = rabbitUri,
      managmentApiEnabled = mgmtApiEnabled,
      databases = databases,
      prismaConnectSecret = prismaConnectSecret
    )
  }

  private def readDbWithConnectionString(dbName: String, dbJavaMap: Any) = Try {
    val db          = extractScalaMap(dbJavaMap, path = dbName)
    val dbConnector = extractString("connector", db)
    val dbActive    = extractBooleanOpt("migrations", db).orElse(extractBooleanOpt("active", db))
    val uriString   = extractString("uri", db)
    val connLimit   = extractIntOpt("connectionLimit", db)
    val pooled      = extractBooleanOpt("pooled", db)
    val schema      = extractStringOpt("schema", db)
    val mgmtSchema  = extractStringOpt("managementSchema", db)
    val uri         = Url.parse(uriString)(UriConfig(decoder = NoopDecoder))
    val dbHost      = uri.hostOption.get.value
    val dbUser      = uri.user.get
    val dbPass      = uri.password
    val dbPort      = uri.port.getOrElse(5432) // FIXME: how could we not hardcode the postgres port
    val database    = uri.path.toAbsolute.parts.headOption
    val ssl         = uri.query.paramMap.get("ssl").flatMap(_.headOption).map(_ == "1")

    databaseConfig(
      name = dbName,
      connector = dbConnector,
      active = dbActive,
      host = dbHost,
      port = dbPort,
      user = dbUser,
      password = dbPass,
      connectionLimit = connLimit,
      pooled = pooled,
      database = database,
      schema = schema,
      managementSchema = mgmtSchema,
      ssl = ssl
    )
  }

  private def readExplicitDb(dbName: String, dbJavaMap: Any) = {
    val db          = extractScalaMap(dbJavaMap, path = dbName)
    val dbConnector = extractString("connector", db)
    val dbActive    = extractBooleanOpt("migrations", db).orElse(extractBooleanOpt("active", db))
    val dbHost      = extractString("host", db)
    val dbPort      = extractInt("port", db)
    val dbUser      = extractString("user", db)
    val dbPass      = extractStringOpt("password", db)
    val connLimit   = extractIntOpt("connectionLimit", db)
    val mgmtSchema  = extractStringOpt("managementSchema", db)
    val pooled      = extractBooleanOpt("pooled", db)
    val database    = extractStringOpt("database", db)
    val schema      = extractStringOpt("schema", db)
    val ssl         = extractBooleanOpt("ssl", db)

    databaseConfig(
      name = dbName,
      connector = dbConnector,
      active = dbActive,
      host = dbHost,
      port = dbPort,
      user = dbUser,
      password = dbPass,
      connectionLimit = connLimit,
      pooled = pooled,
      database = database,
      schema = schema,
      managementSchema = mgmtSchema,
      ssl = ssl
    )
  }

  def databaseConfig(
      name: String,
      connector: String,
      active: Option[Boolean],
      host: String,
      port: Int,
      user: String,
      password: Option[String],
      connectionLimit: Option[Int],
      pooled: Option[Boolean],
      database: Option[String],
      schema: Option[String],
      managementSchema: Option[String],
      ssl: Option[Boolean]
  ): DatabaseConfig = {
    DatabaseConfig(
      name = name,
      connector = connector,
      active = active.getOrElse(true),
      host = host,
      port = port,
      user = user,
      password = password,
      connectionLimit = connectionLimit,
      pooled = pooled.getOrElse(true),
      database = database,
      schema = schema,
      managementSchema = managementSchema,
      ssl = ssl.getOrElse(false)
    )
  }

  private def extractScalaMap(in: Any, required: Boolean = true, path: String = ""): Map[String, Any] = {
    val out = mapAsScalaMap(in.asInstanceOf[java.util.Map[String, Any]]).toMap.filter(kv => kv._2 != null)
    if (required && out.isEmpty) {
      throw InvalidConfiguration(s"Expected hash under '$path' to be non-empty")
    }

    out
  }

  private def extractString(key: String, map: Map[String, Any]): String = {
    extractStringOpt(key, map) match {
      case Some(x) => x
      case None    => throw InvalidConfiguration(s"Expected $key to be non-empty")
    }
  }

  private def extractStringOpt(key: String, map: Map[String, Any]): Option[String] = {
    map.get(key) match {
      case x @ Some(v) if v.toString.nonEmpty => x.map(_.toString)
      case _                                  => None
    }
  }

  private def extractBoolean(key: String, map: Map[String, Any]): Boolean = {
    extractBooleanOpt(key, map) match {
      case Some(x) => x
      case None    => throw InvalidConfiguration(s"Expected Boolean for field $key, got ${map.getOrElse(key, "<unset>").toString}")
    }
  }

  private def extractBooleanOpt(key: String, map: Map[String, Any]): Option[Boolean] = {
    map.get(key).map(_.toString.toLowerCase()) match {
      case Some("true")  => Some(true)
      case Some("false") => Some(false)
      case _             => None
    }
  }

  private def extractInt(key: String, map: Map[String, Any]): Int = {
    extractIntOpt(key, map) match {
      case Some(x) => x
      case None    => throw InvalidConfiguration(s"Expected Int for field $key, got ${map.getOrElse(key, "<unset>").toString}")
    }
  }

  private def extractIntOpt(key: String, map: Map[String, Any]): Option[Int] = {
    try { map.get(key).map(_.toString.toInt) } catch {
      case _: Throwable => None
    }
  }
}

case class PrismaConfig(
    port: Option[Int],
    managementApiSecret: Option[String],
    legacySecret: Option[String],
    server2serverSecret: Option[String],
    clusterAddress: Option[String],
    rabbitUri: Option[String],
    managmentApiEnabled: Option[Boolean],
    databases: Seq[DatabaseConfig],
    prismaConnectSecret: Option[String]
)

case class DatabaseConfig(
    name: String,
    connector: String,
    active: Boolean,
    host: String,
    port: Int,
    user: String,
    password: Option[String],
    managementSchema: Option[String],
    connectionLimit: Option[Int],
    pooled: Boolean,
    database: Option[String],
    schema: Option[String],
    ssl: Boolean
)

abstract class ConfigError(reason: String)       extends Exception(reason)
case class InvalidConfiguration(message: String) extends ConfigError(message)<|MERGE_RESOLUTION|>--- conflicted
+++ resolved
@@ -104,8 +104,7 @@
       """.stripMargin
     }.toOption
 
-<<<<<<< HEAD
-  def convertToConfig(map: mutable.Map[String, Any]): PrismaConfig = {
+  def convertToConfig(map: Map[String, Any]): PrismaConfig = {
     val port                = extractIntOpt("port", map)
     val secret              = extractStringOpt("managementApiSecret", map)
     val prismaConnectSecret = extractStringOpt("prismaConnectSecret", map)
@@ -114,16 +113,6 @@
     val clusterAddress      = extractStringOpt("clusterAddress", map)
     val rabbitUri           = extractStringOpt("rabbitUri", map)
     val mgmtApiEnabled      = extractBooleanOpt("enableManagementApi", map)
-=======
-  def convertToConfig(map: Map[String, Any]): PrismaConfig = {
-    val port           = extractIntOpt("port", map)
-    val secret         = extractStringOpt("managementApiSecret", map)
-    val legacySecret   = extractStringOpt("legacySecret", map)
-    val s2sSecret      = extractStringOpt("server2serverSecret", map)
-    val clusterAddress = extractStringOpt("clusterAddress", map)
-    val rabbitUri      = extractStringOpt("rabbitUri", map)
-    val mgmtApiEnabled = extractBooleanOpt("enableManagementApi", map)
->>>>>>> b83096a8
     val databases = extractScalaMap(map.getOrElse("databases", emptyJavaMap), path = "databases").map {
       case (dbName, dbMap) =>
         val x = readDbWithConnectionString(dbName, dbMap)
