export const meta = {
  title: "prisma login",
  position: 240,
}

## `$ prisma login`

Authenticate with [Prisma Cloud](https://www.prisma.io/cloud). 

This command opens the [Prisma Cloud Console](https://app.prisma.io/) where you need to sign up or sign in.

After a successful authentication in the browser, the CLI writes the `cloudSessionKey` into `~/.prisma/config.yml`. From there it is used for all subsequent requests made by the CLI against Prisma Cloud.

Note that rather than providing your cloud session key via the `--key` flag, you can also set the `PRISMA_CLOUD_SESSION_KEY` environment variable, this is especially useful for CI environments.

### Usage

```sh
prisma login [flags]
```

### Flags

```
-k, --key KEY    Cloud session key
```

### Examples

**Authenticate with Prisma Cloud (opens browser)**

```sh
prisma login
```

**Authenticate with Prisma Cloud by manually passing the cloud session key**

```sh
prisma login --key KEY
```

> In the above command, the `KEY` placeholder needs to be replaced with the value of your valid cloud session key. You can find the `cloudSessionKey` in `~/.prisma/config.yml`.

## Workaround for Windows subsystem on Linux

<<<<<<< HEAD
1. Go to the [Prisma Console])(https://app.prisma.io) and create an account. Log in. Leave that window open.
1. In the WSL bash window, run `prisma login`, and grant the CLI permissions as requested in the browser window that Windows shows you.

> Learn more [here](https://github.com/prisma/prisma-content-feedback/issues/38).
=======
1. Go to the [Prisma Console](https://app.prisma.io) and create an account. Log in. Leave that window open.
1. In the WSL bash window, run `prisma login`, and grant the CLI permissions as requested in the browser window that Windows shows you.
>>>>>>> 89e4391d
<|MERGE_RESOLUTION|>--- conflicted
+++ resolved
@@ -43,12 +43,7 @@
 
 ## Workaround for Windows subsystem on Linux
 
-<<<<<<< HEAD
-1. Go to the [Prisma Console])(https://app.prisma.io) and create an account. Log in. Leave that window open.
+1. Go to the [Prisma Console](https://app.prisma.io) and create an account. Log in. Leave that window open.
 1. In the WSL bash window, run `prisma login`, and grant the CLI permissions as requested in the browser window that Windows shows you.
 
-> Learn more [here](https://github.com/prisma/prisma-content-feedback/issues/38).
-=======
-1. Go to the [Prisma Console](https://app.prisma.io) and create an account. Log in. Leave that window open.
-1. In the WSL bash window, run `prisma login`, and grant the CLI permissions as requested in the browser window that Windows shows you.
->>>>>>> 89e4391d
+> Learn more [here](https://github.com/prisma/prisma-content-feedback/issues/38).